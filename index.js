--- conflicted
+++ resolved
@@ -310,7 +310,6 @@
     return;
   }
 
-<<<<<<< HEAD
   contextStack[contextInd].exited = true;
 
   while (contextStack.length > 0 &&
@@ -468,13 +467,6 @@
   }
   if (typeof func !== 'function') {
     throw new TypeError('func must be a function');
-=======
-  if (options !== undefined && typeof options !== 'object') {
-    process.nextTick(function() {
-      callback(new TypeError('options must be an object'));
-    });
-    return undefined;
->>>>>>> 67ef0946
   }
 
   var stdioContext = this;
