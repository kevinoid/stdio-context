{
<<<<<<< HEAD
  "name": "stdio-context",
  "version": "0.1.0",
  "description": "Replace stdin, stdout, and/or stderr, including console methods, with arbitrary streams for capture, redirection, testing, or other purposes.",
=======
  "name": "@kevinoid/project-template",
  "version": "0.0.1",
  "description": "A Node.js/npm project template with codecov, coveralls, ESLint, github_changelog_generator, istanbul, JSDoc, and mocha.",
>>>>>>> 8df294bb
  "keywords": [
    "capture",
    "console",
    "hook",
    "intercept",
    "process",
    "stderr",
    "stdin",
    "stdio",
    "stdout"
  ],
  "license": "MIT",
  "homepage": "https://github.com/kevinoid/stdio-context",
  "bugs": "https://github.com/kevinoid/stdio-context/issues",
  "author": "Kevin Locke <kevin@kevinlocke.name>",
  "repository": {
    "type": "git",
    "url": "https://github.com/kevinoid/stdio-context.git"
  },
  "main": "index.js",
<<<<<<< HEAD
  "files": [
    "index.js",
    "lib"
  ],
=======
  "bin": {
    "index": "bin/index.js"
  },
>>>>>>> 8df294bb
  "//": "All scripts should run in POSIX sh and Windows cmd.exe",
  "scripts": {
    "clean": "rimraf coverage && rimraf doc",
    "doc": "npm run doc-js && npm run doc-spec",
    "doc-js": "rimraf doc/api && jsdoc -c jsdoc.conf.json .",
<<<<<<< HEAD
    "doc-spec": "rimraf doc/spec && mkdir doc/spec && mocha --reporter doc --recursive test | cat doc-src/spec/header.xhtml - doc-src/spec/footer.xhtml >> doc/spec/index.xhtml",
=======
    "doc-spec": "rimraf doc/spec && mkdir doc/spec && mocha --reporter doc --recursive test | nodecat doc-src/spec/header.xhtml - doc-src/spec/footer.xhtml > doc/spec/index.xhtml",
>>>>>>> 8df294bb
    "lint": "npm run lint-js && npm run lint-doc",
    "lint-doc": "jsdoc -c jsdoc-lint.conf.json . && echo JSDoc passed.",
    "lint-js": "eslint . && echo ESLint passed.",
    "postpublish": "git -C doc push && git push --follow-tags origin master gh-pages && echo Remember to update GitHub Releases from CHANGELOG.md && echo until skywinder/github-changelog-generator#56 is fixed.",
    "postversion": "rimraf doc && git clone -b gh-pages -l -q . doc && npm run doc && git -C doc add . && git -C doc commit -n -m \"Docs for v$npm_package_version\"",
    "preversion": "git-branch-is master && travis-status -b -c -qwx && depcheck && david",
    "test": "npm run lint && npm run test-unit",
    "test-cov": "npm run lint && npm run test-unit-cov",
    "test-unit": "mocha --recursive test",
    "test-unit-cov": "istanbul cover _mocha -- --recursive test",
    "upload-cov": "codecov < ./coverage/lcov.info && coveralls < ./coverage/lcov.info",
    "version": "github_changelog_generator -t \"$npm_config_gcg_github_token\" --future-release \"$npm_package_version\" && echo && echo === Please edit CHANGELOG.md as desired, then exit === && echo && $npm_config_shell && git commit -m \"Update CHANGELOG.md for $npm_package_version\" CHANGELOG.md",
    "version-deps": "npm install david depcheck git-branch-is travis-status"
  },
  "dependencies": {
    "debug": "^2.2.0"
  },
  "devDependencies": {
    "bluebird": ">=2.0.0",
    "codecov": "^1.0.1",
    "coveralls": "^2.11.6",
    "eslint": "^2.3.0",
    "eslint-config-airbnb": "^6.0.1",
    "istanbul": "^0.4.1",
    "jsdoc": "^3.4.0",
    "mocha": "^2.3.4",
    "nodecat": "^0.1.0",
    "rimraf": "^2.2.0"
  },
  "engines": {
    "node": ">=0.10",
    "npm": ">=1.3.7"
  }
}<|MERGE_RESOLUTION|>--- conflicted
+++ resolved
@@ -1,13 +1,7 @@
 {
-<<<<<<< HEAD
   "name": "stdio-context",
-  "version": "0.1.0",
+  "version": "0.0.1",
   "description": "Replace stdin, stdout, and/or stderr, including console methods, with arbitrary streams for capture, redirection, testing, or other purposes.",
-=======
-  "name": "@kevinoid/project-template",
-  "version": "0.0.1",
-  "description": "A Node.js/npm project template with codecov, coveralls, ESLint, github_changelog_generator, istanbul, JSDoc, and mocha.",
->>>>>>> 8df294bb
   "keywords": [
     "capture",
     "console",
@@ -28,26 +22,12 @@
     "url": "https://github.com/kevinoid/stdio-context.git"
   },
   "main": "index.js",
-<<<<<<< HEAD
-  "files": [
-    "index.js",
-    "lib"
-  ],
-=======
-  "bin": {
-    "index": "bin/index.js"
-  },
->>>>>>> 8df294bb
   "//": "All scripts should run in POSIX sh and Windows cmd.exe",
   "scripts": {
     "clean": "rimraf coverage && rimraf doc",
     "doc": "npm run doc-js && npm run doc-spec",
     "doc-js": "rimraf doc/api && jsdoc -c jsdoc.conf.json .",
-<<<<<<< HEAD
-    "doc-spec": "rimraf doc/spec && mkdir doc/spec && mocha --reporter doc --recursive test | cat doc-src/spec/header.xhtml - doc-src/spec/footer.xhtml >> doc/spec/index.xhtml",
-=======
     "doc-spec": "rimraf doc/spec && mkdir doc/spec && mocha --reporter doc --recursive test | nodecat doc-src/spec/header.xhtml - doc-src/spec/footer.xhtml > doc/spec/index.xhtml",
->>>>>>> 8df294bb
     "lint": "npm run lint-js && npm run lint-doc",
     "lint-doc": "jsdoc -c jsdoc-lint.conf.json . && echo JSDoc passed.",
     "lint-js": "eslint . && echo ESLint passed.",
